--- conflicted
+++ resolved
@@ -124,14 +124,8 @@
 # this has to match the builtin list in cloud-init, it is what will
 # be searched if there is no setting found in config.
 DI_DSLIST_DEFAULT="MAAS ConfigDrive NoCloud AltCloud Azure Bigstep \
-<<<<<<< HEAD
 CloudSigma CloudStack DigitalOcean Vultr AliYun Ec2 GCE OpenNebula OpenStack \
-OVF SmartOS Scaleway Hetzner IBMCloud Oracle Exoscale RbxCloud"
-=======
-CloudSigma CloudStack DigitalOcean AliYun Ec2 GCE OpenNebula OpenStack \
-OVF SmartOS Scaleway Hetzner IBMCloud Oracle Exoscale RbxCloud UpCloud Vultr"
-
->>>>>>> e7ca1979
+OVF SmartOS Scaleway Hetzner IBMCloud Oracle Exoscale RbxCloud upcloud"
 DI_DSLIST=""
 DI_MODE=""
 DI_ON_FOUND=""
