# vi: ts=4 expandtab
#
#    This program is free software: you can redistribute it and/or modify
#    it under the terms of the GNU General Public License version 3, as
#    published by the Free Software Foundation.
#
#    This program is distributed in the hope that it will be useful,
#    but WITHOUT ANY WARRANTY; without even the implied warranty of
#    MERCHANTABILITY or FITNESS FOR A PARTICULAR PURPOSE.  See the
#    GNU General Public License for more details.
#
#    You should have received a copy of the GNU General Public License
#    along with this program.  If not, see <http://www.gnu.org/licenses/>.

import copy
import glob
import os
import re

from . import ParserError

from . import renderer

from cloudinit import util


NET_CONFIG_COMMANDS = [
    "pre-up", "up", "post-up", "down", "pre-down", "post-down",
]

NET_CONFIG_BRIDGE_OPTIONS = [
    "bridge_ageing", "bridge_bridgeprio", "bridge_fd", "bridge_gcinit",
    "bridge_hello", "bridge_maxage", "bridge_maxwait", "bridge_stp",
]

NET_CONFIG_OPTIONS = [
    "address", "netmask", "broadcast", "network", "metric", "gateway",
    "pointtopoint", "media", "mtu", "hostname", "leasehours", "leasetime",
    "vendor", "client", "bootfile", "server", "hwaddr", "provider", "frame",
    "netnum", "endpoint", "local", "ttl",
]


# TODO: switch valid_map based on mode inet/inet6
def _iface_add_subnet(iface, subnet):
    content = []
    valid_map = [
        'address',
        'netmask',
        'broadcast',
        'metric',
        'gateway',
        'pointopoint',
        'mtu',
        'scope',
        'dns_search',
        'dns_nameservers',
    ]
    for key, value in subnet.items():
        if value and key in valid_map:
            if type(value) == list:
                value = " ".join(value)
            if '_' in key:
                key = key.replace('_', '-')
            content.append("    {} {}".format(key, value))

    return sorted(content)


# TODO: switch to valid_map for attrs
def _iface_add_attrs(iface, index):
    # If the index is non-zero, this is an alias interface. Alias interfaces
    # represent additional interface addresses, and should not have additional
    # attributes. (extra attributes here are almost always either incorrect,
    # or are applied to the parent interface.) So if this is an alias, stop
    # right here.
    if index != 0:
        return []
    content = []
    ignore_map = [
        'control',
        'index',
        'inet',
        'mode',
        'name',
        'subnets',
        'type',
    ]
    renames = {'mac_address': 'hwaddress'}
    if iface['type'] not in ['bond', 'bridge', 'vlan']:
        ignore_map.append('mac_address')

    for key, value in iface.items():
        if not value or key in ignore_map:
            continue
        if type(value) == list:
            value = " ".join(value)
        content.append("    {} {}".format(renames.get(key, key), value))

    return sorted(content)


def _iface_start_entry(iface, index):
    fullname = iface['name']
    if index != 0:
        fullname += ":%s" % index

    control = iface['control']
    if control == "auto":
        cverb = "auto"
    elif control in ("hotplug",):
        cverb = "allow-" + control
    else:
        cverb = "# control-" + control

    subst = iface.copy()
    subst.update({'fullname': fullname, 'cverb': cverb})

    return ["{cverb} {fullname}".format(**subst),
            "iface {fullname} {inet} {mode}".format(**subst)]


def _parse_deb_config_data(ifaces, contents, src_dir, src_path):
    """Parses the file contents, placing result into ifaces.

    '_source_path' is added to every dictionary entry to define which file
    the configration information came from.

    :param ifaces: interface dictionary
    :param contents: contents of interfaces file
    :param src_dir: directory interfaces file was located
    :param src_path: file path the `contents` was read
    """
    currif = None
    for line in contents.splitlines():
        line = line.strip()
        if line.startswith('#'):
            continue
        split = line.split(' ')
        option = split[0]
        if option == "source-directory":
            parsed_src_dir = split[1]
            if not parsed_src_dir.startswith("/"):
                parsed_src_dir = os.path.join(src_dir, parsed_src_dir)
            for expanded_path in glob.glob(parsed_src_dir):
                dir_contents = os.listdir(expanded_path)
                dir_contents = [
                    os.path.join(expanded_path, path)
                    for path in dir_contents
                    if (os.path.isfile(os.path.join(expanded_path, path)) and
                        re.match("^[a-zA-Z0-9_-]+$", path) is not None)
                ]
                for entry in dir_contents:
                    with open(entry, "r") as fp:
                        src_data = fp.read().strip()
                    abs_entry = os.path.abspath(entry)
                    _parse_deb_config_data(
                        ifaces, src_data,
                        os.path.dirname(abs_entry), abs_entry)
        elif option == "source":
            new_src_path = split[1]
            if not new_src_path.startswith("/"):
                new_src_path = os.path.join(src_dir, new_src_path)
            for expanded_path in glob.glob(new_src_path):
                with open(expanded_path, "r") as fp:
                    src_data = fp.read().strip()
                abs_path = os.path.abspath(expanded_path)
                _parse_deb_config_data(
                    ifaces, src_data,
                    os.path.dirname(abs_path), abs_path)
        elif option == "auto":
            for iface in split[1:]:
                if iface not in ifaces:
                    ifaces[iface] = {
                        # Include the source path this interface was found in.
                        "_source_path": src_path
                    }
                ifaces[iface]['auto'] = True
        elif option == "iface":
            iface, family, method = split[1:4]
            if iface not in ifaces:
                ifaces[iface] = {
                    # Include the source path this interface was found in.
                    "_source_path": src_path
                }
            elif 'family' in ifaces[iface]:
                raise ParserError(
                    "Interface %s can only be defined once. "
                    "Re-defined in '%s'." % (iface, src_path))
            ifaces[iface]['family'] = family
            ifaces[iface]['method'] = method
            currif = iface
        elif option == "hwaddress":
            if split[1] == "ether":
                val = split[2]
            else:
                val = split[1]
            ifaces[currif]['hwaddress'] = val
        elif option in NET_CONFIG_OPTIONS:
            ifaces[currif][option] = split[1]
        elif option in NET_CONFIG_COMMANDS:
            if option not in ifaces[currif]:
                ifaces[currif][option] = []
            ifaces[currif][option].append(' '.join(split[1:]))
        elif option.startswith('dns-'):
            if 'dns' not in ifaces[currif]:
                ifaces[currif]['dns'] = {}
            if option == 'dns-search':
                ifaces[currif]['dns']['search'] = []
                for domain in split[1:]:
                    ifaces[currif]['dns']['search'].append(domain)
            elif option == 'dns-nameservers':
                ifaces[currif]['dns']['nameservers'] = []
                for server in split[1:]:
                    ifaces[currif]['dns']['nameservers'].append(server)
        elif option.startswith('bridge_'):
            if 'bridge' not in ifaces[currif]:
                ifaces[currif]['bridge'] = {}
            if option in NET_CONFIG_BRIDGE_OPTIONS:
                bridge_option = option.replace('bridge_', '', 1)
                ifaces[currif]['bridge'][bridge_option] = split[1]
            elif option == "bridge_ports":
                ifaces[currif]['bridge']['ports'] = []
                for iface in split[1:]:
                    ifaces[currif]['bridge']['ports'].append(iface)
            elif option == "bridge_hw" and split[1].lower() == "mac":
                ifaces[currif]['bridge']['mac'] = split[2]
            elif option == "bridge_pathcost":
                if 'pathcost' not in ifaces[currif]['bridge']:
                    ifaces[currif]['bridge']['pathcost'] = {}
                ifaces[currif]['bridge']['pathcost'][split[1]] = split[2]
            elif option == "bridge_portprio":
                if 'portprio' not in ifaces[currif]['bridge']:
                    ifaces[currif]['bridge']['portprio'] = {}
                ifaces[currif]['bridge']['portprio'][split[1]] = split[2]
        elif option.startswith('bond-'):
            if 'bond' not in ifaces[currif]:
                ifaces[currif]['bond'] = {}
            bond_option = option.replace('bond-', '', 1)
            ifaces[currif]['bond'][bond_option] = split[1]
    for iface in ifaces.keys():
        if 'auto' not in ifaces[iface]:
            ifaces[iface]['auto'] = False


def parse_deb_config(path):
    """Parses a debian network configuration file."""
    ifaces = {}
    with open(path, "r") as fp:
        contents = fp.read().strip()
    abs_path = os.path.abspath(path)
    _parse_deb_config_data(
        ifaces, contents,
        os.path.dirname(abs_path), abs_path)
    return ifaces


def convert_eni_data(eni_data):
    # return a network config representation of what is in eni_data
    ifaces = {}
    _parse_deb_config_data(ifaces, eni_data, src_dir=None, src_path=None)
    return _ifaces_to_net_config_data(ifaces)


def _ifaces_to_net_config_data(ifaces):
    """Return network config that represents the ifaces data provided.
    ifaces = parse_deb_config("/etc/network/interfaces")
    config = ifaces_to_net_config_data(ifaces)
    state = parse_net_config_data(config)."""
    devs = {}
    for name, data in ifaces.items():
        # devname is 'eth0' for name='eth0:1'
        devname = name.partition(":")[0]
        if devname not in devs:
            devs[devname] = {'type': 'physical', 'name': devname,
                             'subnets': []}
            # this isnt strictly correct, but some might specify
            # hwaddress on a nic for matching / declaring name.
            if 'hwaddress' in data:
                devs[devname]['mac_address'] = data['hwaddress']
        subnet = {'_orig_eni_name': name, 'type': data['method']}
        if data.get('auto'):
            subnet['control'] = 'auto'
        else:
            subnet['control'] = 'manual'

        if data.get('method') == 'static':
            subnet['address'] = data['address']

        for copy_key in ('netmask', 'gateway', 'broadcast'):
            if copy_key in data:
                subnet[copy_key] = data[copy_key]

        if 'dns' in data:
            for n in ('nameservers', 'search'):
                if n in data['dns'] and data['dns'][n]:
                    subnet['dns_' + n] = data['dns'][n]
        devs[devname]['subnets'].append(subnet)

    return {'version': 1,
            'config': [devs[d] for d in sorted(devs)]}


class Renderer(renderer.Renderer):
    """Renders network information in a /etc/network/interfaces format."""

    def __init__(self, config=None):
        if not config:
            config = {}
        self.eni_path = config.get('eni_path', 'etc/network/interfaces')
        self.eni_header = config.get('eni_header', None)
        self.links_path_prefix = config.get(
            'links_path_prefix', 'etc/systemd/network/50-cloud-init-')
        self.netrules_path = config.get(
            'netrules_path', 'etc/udev/rules.d/70-persistent-net.rules')

    def _render_route(self, route, indent=""):
        """When rendering routes for an iface, in some cases applying a route
        may result in the route command returning non-zero which produces
        some confusing output for users manually using ifup/ifdown[1].  To
        that end, we will optionally include an '|| true' postfix to each
        route line allowing users to work with ifup/ifdown without using
        --force option.

        We may at somepoint not want to emit this additional postfix, and
        add a 'strict' flag to this function.  When called with strict=True,
        then we will not append the postfix.

        1. http://askubuntu.com/questions/168033/
                 how-to-set-static-routes-in-ubuntu-server
        """
        content = []
        up = indent + "post-up route add"
        down = indent + "pre-down route del"
        or_true = " || true"
        mapping = {
            'network': '-net',
            'netmask': 'netmask',
            'gateway': 'gw',
            'metric': 'metric',
        }
        if route['network'] == '0.0.0.0' and route['netmask'] == '0.0.0.0':
            default_gw = " default gw %s" % route['gateway']
            content.append(up + default_gw + or_true)
            content.append(down + default_gw + or_true)
        elif route['network'] == '::' and route['netmask'] == 0:
            # ipv6!
            default_gw = " -A inet6 default gw %s" % route['gateway']
            content.append(up + default_gw + or_true)
            content.append(down + default_gw + or_true)
        else:
            route_line = ""
            for k in ['network', 'netmask', 'gateway', 'metric']:
                if k in route:
                    route_line += " %s %s" % (mapping[k], route[k])
            content.append(up + route_line + or_true)
            content.append(down + route_line + or_true)
        return content

<<<<<<< HEAD
    def _render_iface(self, iface):
        sections = []
        subnets = iface.get('subnets', {})
        if subnets:
            for index, subnet in zip(range(0, len(subnets)), subnets):
                iface['index'] = index
                iface['mode'] = subnet['type']
                iface['control'] = subnet.get('control', 'auto')
                subnet_inet = 'inet'
                if iface['mode'].endswith('6'):
                    # This is a request for DHCPv6.
                    subnet_inet += '6'
                elif iface['mode'] == 'static' and ":" in subnet['address']:
                    # This is a static IPv6 address.
                    subnet_inet += '6'
                iface['inet'] = subnet_inet
                if iface['mode'].startswith('dhcp'):
                    iface['mode'] = 'dhcp'

                lines = list(
                    _iface_start_entry(iface, index) +
                    _iface_add_subnet(iface, subnet) +
                    _iface_add_attrs(iface, index)
                )
                for route in subnet.get('routes', []):
                    lines.extend(self._render_route(route, indent="    "))

                if len(subnets) > 1 and index == 0:
                    tmpl = "    post-up ifup %s:%s\n"
                    for i in range(1, len(subnets)):
                        lines.append(tmpl % (iface['name'], i))

                sections.append(lines)
        else:
            # ifenslave docs say to auto the slave devices
            lines = []
            if 'bond-master' in iface:
                lines.append("auto {name}".format(**iface))
            lines.append("iface {name} {inet} {mode}".format(**iface))
            lines.extend(_iface_add_attrs(iface, index=0))
            sections.append(lines)
        return sections

    def _render_interfaces(self, network_state):
=======
    def _render_interfaces(self, network_state, render_hwaddress=False):
>>>>>>> 7d58c949
        '''Given state, emit etc/network/interfaces content.'''

        # handle 'lo' specifically as we need to insert the global dns entries
        # there (as that is the only interface that will be always up).
        lo = {'name': 'lo', 'type': 'physical', 'inet': 'inet',
              'subnets': [{'type': 'loopback', 'control': 'auto'}]}
        for iface in network_state.iter_interfaces():
            if iface.get('name') == "lo":
                lo = copy.deepcopy(iface)

        nameservers = network_state.dns_nameservers
        if nameservers:
            lo['subnets'][0]["dns_nameservers"] = (" ".join(nameservers))

        searchdomains = network_state.dns_searchdomains
        if searchdomains:
            lo['subnets'][0]["dns_search"] = (" ".join(searchdomains))

        ''' Apply a sort order to ensure that we write out
            the physical interfaces first; this is critical for
            bonding
        '''
        order = {
            'physical': 0,
            'bond': 1,
            'bridge': 2,
            'vlan': 3,
        }

        sections = []
        sections.extend(self._render_iface(lo))
        for iface in sorted(network_state.iter_interfaces(),
                            key=lambda k: (order[k['type']], k['name'])):

<<<<<<< HEAD
            if iface.get('name') == "lo":
                continue
            sections.extend(self._render_iface(iface))
=======
            if content[-2:] != "\n\n":
                content += "\n"
            subnets = iface.get('subnets', {})
            if subnets:
                for index, subnet in zip(range(0, len(subnets)), subnets):
                    if content[-2:] != "\n\n":
                        content += "\n"
                    iface['index'] = index
                    iface['mode'] = subnet['type']
                    iface['control'] = subnet.get('control', 'auto')
                    if iface['mode'].endswith('6'):
                        iface['inet'] += '6'
                    elif (iface['mode'] == 'static' and
                          ":" in subnet['address']):
                        iface['inet'] += '6'
                    if iface['mode'].startswith('dhcp'):
                        iface['mode'] = 'dhcp'

                    content += _iface_start_entry(iface, index)
                    if render_hwaddress and iface.get('mac_address'):
                        content += "    hwaddress %s" % iface['mac_address']
                    content += _iface_add_subnet(iface, subnet)
                    content += _iface_add_attrs(iface)
                    for route in subnet.get('routes', []):
                        content += self._render_route(route, indent="    ")
            else:
                # ifenslave docs say to auto the slave devices
                if 'bond-master' in iface:
                    content += "auto {name}\n".format(**iface)
                content += "iface {name} {inet} {mode}\n".format(**iface)
                content += _iface_add_attrs(iface)
>>>>>>> 7d58c949

        for route in network_state.iter_routes():
            sections.append(self._render_route(route))

<<<<<<< HEAD
        return '\n\n'.join(['\n'.join(s) for s in sections]) + "\n"
=======
        return content
>>>>>>> 7d58c949

    def render_network_state(self, target, network_state):
        fpeni = os.path.join(target, self.eni_path)
        util.ensure_dir(os.path.dirname(fpeni))
        header = self.eni_header if self.eni_header else ""
        util.write_file(fpeni, header + self._render_interfaces(network_state))

        if self.netrules_path:
            netrules = os.path.join(target, self.netrules_path)
            util.ensure_dir(os.path.dirname(netrules))
            util.write_file(netrules,
                            self._render_persistent_net(network_state))

        if self.links_path_prefix:
            self._render_systemd_links(target, network_state,
                                       links_prefix=self.links_path_prefix)

    def _render_systemd_links(self, target, network_state, links_prefix):
        fp_prefix = os.path.join(target, links_prefix)
        for f in glob.glob(fp_prefix + "*"):
            os.unlink(f)
        for iface in network_state.iter_interfaces():
            if (iface['type'] == 'physical' and 'name' in iface and
                    iface.get('mac_address')):
                fname = fp_prefix + iface['name'] + ".link"
                content = "\n".join([
                    "[Match]",
                    "MACAddress=" + iface['mac_address'],
                    "",
                    "[Link]",
                    "Name=" + iface['name'],
                    ""
                ])
                util.write_file(fname, content)


def network_state_to_eni(network_state, header=None, render_hwaddress=False):
    # render the provided network state, return a string of equivalent eni
    eni_path = 'etc/network/interfaces'
    renderer = Renderer({
        'eni_path': eni_path,
        'eni_header': header,
        'links_path_prefix': None,
        'netrules_path': None,
    })
    if not header:
        header = ""
    if not header.endswith("\n"):
        header += "\n"
    contents = renderer._render_interfaces(
        network_state, render_hwaddress=render_hwaddress)
    return header + contents<|MERGE_RESOLUTION|>--- conflicted
+++ resolved
@@ -100,7 +100,7 @@
     return sorted(content)
 
 
-def _iface_start_entry(iface, index):
+def _iface_start_entry(iface, index, render_hwaddress=False):
     fullname = iface['name']
     if index != 0:
         fullname += ":%s" % index
@@ -116,8 +116,13 @@
     subst = iface.copy()
     subst.update({'fullname': fullname, 'cverb': cverb})
 
-    return ["{cverb} {fullname}".format(**subst),
-            "iface {fullname} {inet} {mode}".format(**subst)]
+    lines = [
+        "{cverb} {fullname}".format(**subst),
+        "iface {fullname} {inet} {mode}".format(**subst)]
+    if render_hwaddress and iface.get('mac_address'):
+        lines.append("    hwaddress {mac_address}".format(**subst))
+
+    return lines
 
 
 def _parse_deb_config_data(ifaces, contents, src_dir, src_path):
@@ -357,8 +362,7 @@
             content.append(down + route_line + or_true)
         return content
 
-<<<<<<< HEAD
-    def _render_iface(self, iface):
+    def _render_iface(self, iface, render_hwaddress=False):
         sections = []
         subnets = iface.get('subnets', {})
         if subnets:
@@ -378,7 +382,8 @@
                     iface['mode'] = 'dhcp'
 
                 lines = list(
-                    _iface_start_entry(iface, index) +
+                    _iface_start_entry(
+                        iface, index, render_hwaddress=render_hwaddress) +
                     _iface_add_subnet(iface, subnet) +
                     _iface_add_attrs(iface, index)
                 )
@@ -401,10 +406,7 @@
             sections.append(lines)
         return sections
 
-    def _render_interfaces(self, network_state):
-=======
     def _render_interfaces(self, network_state, render_hwaddress=False):
->>>>>>> 7d58c949
         '''Given state, emit etc/network/interfaces content.'''
 
         # handle 'lo' specifically as we need to insert the global dns entries
@@ -439,52 +441,15 @@
         for iface in sorted(network_state.iter_interfaces(),
                             key=lambda k: (order[k['type']], k['name'])):
 
-<<<<<<< HEAD
             if iface.get('name') == "lo":
                 continue
-            sections.extend(self._render_iface(iface))
-=======
-            if content[-2:] != "\n\n":
-                content += "\n"
-            subnets = iface.get('subnets', {})
-            if subnets:
-                for index, subnet in zip(range(0, len(subnets)), subnets):
-                    if content[-2:] != "\n\n":
-                        content += "\n"
-                    iface['index'] = index
-                    iface['mode'] = subnet['type']
-                    iface['control'] = subnet.get('control', 'auto')
-                    if iface['mode'].endswith('6'):
-                        iface['inet'] += '6'
-                    elif (iface['mode'] == 'static' and
-                          ":" in subnet['address']):
-                        iface['inet'] += '6'
-                    if iface['mode'].startswith('dhcp'):
-                        iface['mode'] = 'dhcp'
-
-                    content += _iface_start_entry(iface, index)
-                    if render_hwaddress and iface.get('mac_address'):
-                        content += "    hwaddress %s" % iface['mac_address']
-                    content += _iface_add_subnet(iface, subnet)
-                    content += _iface_add_attrs(iface)
-                    for route in subnet.get('routes', []):
-                        content += self._render_route(route, indent="    ")
-            else:
-                # ifenslave docs say to auto the slave devices
-                if 'bond-master' in iface:
-                    content += "auto {name}\n".format(**iface)
-                content += "iface {name} {inet} {mode}\n".format(**iface)
-                content += _iface_add_attrs(iface)
->>>>>>> 7d58c949
+            sections.extend(
+                self._render_iface(iface, render_hwaddress=render_hwaddress))
 
         for route in network_state.iter_routes():
             sections.append(self._render_route(route))
 
-<<<<<<< HEAD
         return '\n\n'.join(['\n'.join(s) for s in sections]) + "\n"
-=======
-        return content
->>>>>>> 7d58c949
 
     def render_network_state(self, target, network_state):
         fpeni = os.path.join(target, self.eni_path)
