# vi: ts=4 expandtab
#
#    Copyright (C) 2012 Canonical Ltd.
#    Copyright (C) 2012 Hewlett-Packard Development Company, L.P.
#    Copyright (C) 2012 Yahoo! Inc.
#
#    Author: Scott Moser <scott.moser@canonical.com>
#    Author: Juerg Haefliger <juerg.haefliger@hp.com>
#    Author: Joshua Harlow <harlowja@yahoo-inc.com>
#
#    This program is free software: you can redistribute it and/or modify
#    it under the terms of the GNU General Public License version 3, as
#    published by the Free Software Foundation.
#
#    This program is distributed in the hope that it will be useful,
#    but WITHOUT ANY WARRANTY; without even the implied warranty of
#    MERCHANTABILITY or FITNESS FOR A PARTICULAR PURPOSE.  See the
#    GNU General Public License for more details.
#
#    You should have received a copy of the GNU General Public License
#    along with this program.  If not, see <http://www.gnu.org/licenses/>.

# Set and read for determining the cloud config file location
CFG_ENV_NAME = "CLOUD_CFG"

# This is expected to be a yaml formatted file
CLOUD_CONFIG = '/etc/cloud/cloud.cfg'

# What u get if no config is provided
CFG_BUILTIN = {
    'datasource_list': [
        'NoCloud',
        'ConfigDrive',
<<<<<<< HEAD
        'OpenNebula',
=======
        'Azure',
>>>>>>> 1d27cd75
        'AltCloud',
        'OVF',
        'MAAS',
        'Ec2',
        'CloudStack',
        'SmartOS',
        # At the end to act as a 'catch' when none of the above work...
        'None',
    ],
    'def_log_file': '/var/log/cloud-init.log',
    'log_cfgs': [],
    'syslog_fix_perms': 'syslog:adm',
    'system_info': {
        'paths': {
            'cloud_dir': '/var/lib/cloud',
            'templates_dir': '/etc/cloud/templates/',
        },
        'distro': 'ubuntu',
    },
}

# Valid frequencies of handlers/modules
PER_INSTANCE = "once-per-instance"
PER_ALWAYS = "always"
PER_ONCE = "once"

# Used to sanity check incoming handlers/modules frequencies
FREQUENCIES = [PER_INSTANCE, PER_ALWAYS, PER_ONCE]<|MERGE_RESOLUTION|>--- conflicted
+++ resolved
@@ -31,11 +31,8 @@
     'datasource_list': [
         'NoCloud',
         'ConfigDrive',
-<<<<<<< HEAD
         'OpenNebula',
-=======
         'Azure',
->>>>>>> 1d27cd75
         'AltCloud',
         'OVF',
         'MAAS',
